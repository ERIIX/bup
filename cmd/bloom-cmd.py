--- conflicted
+++ resolved
@@ -6,49 +6,40 @@
 optspec = """
 bup bloom [options...]
 --
-<<<<<<< HEAD
 f,force    ignore existing bloom file and regenerate it from scratch
 o,output=  output bloom filename (default: auto)
 d,dir=     input directory to look for idx files (default: auto)
 k,hashes=  number of hash functions to use (4 or 5) (default: auto)
+c,check=   check the given .idx file against the bloom filter
 """
+
+def check_bloom(path, bloomfilename, idx):
+    rbloomfilename = git.repo_rel(bloomfilename)
+    ridx = git.repo_rel(idx)
+    if not os.path.exists(bloomfilename):
+        log("bloom: %s: does not exist.\n" % rbloomfilename)
+        return
+    b = bloom.ShaBloom(bloomfilename)
+    if not b.valid():
+        add_error("bloom: %r is invalid.\n" % rbloomfilename)
+        return
+    base = os.path.basename(idx)
+    if base not in b.idxnames:
+        log("bloom: %s does not contain the idx.\n" % rbloomfilename)
+        return
+    if base == idx:
+        idx = os.path.join(path, idx)
+    log("bloom: bloom file: %s\n" % rbloomfilename)
+    log("bloom:   checking %s\n" % ridx)
+    for objsha in git.open_idx(idx):
+        if not b.exists(objsha):
+            add_error("bloom: ERROR: object %s missing" 
+                      % str(objsha).encode('hex'))
+
 
 _first = None
 def do_bloom(path, outfilename):
     global _first
-    if not outfilename:
-        assert(path)
-        outfilename = os.path.join(path, 'bup.bloom')
-=======
-o,output=  output bloom filename (default: auto-generated)
-d,dir=     input directory to look for idx files (default: auto-generated)
-k,hashes=  number of hash functions to use (4 or 5) (default: auto-generated)
-c,check=   an idx file to check against an existing bloom filter
-"""
-
-def check_bloom(path, bloomfilename, idx):
-    if not os.path.exists(bloomfilename):
-        log("bloom: %s not found to check\n" % bloomfilename)
-        return
-    b = git.ShaBloom(bloomfilename)
-    if not b.valid():
-        log("bloom: %s could not be opened to check\n" % bloomfilename)
-        return
-    base = os.path.basename(idx)
-    if base not in b.idxnames:
-        log("bloom: filter does not contain %s, nothing to check\n" % idx)
-        return
-    if base == idx:
-        idx = os.path.join(path, idx)
-    log("bloom: checking %s" % idx)
-    for objsha in git.open_idx(idx):
-        if not b.exists(objsha):
-            add_error("bloom: ERROR: %s missing from bloom" 
-                      % str(objsha).encode('hex'))
-
->>>>>>> 0b6c6163
-
-def do_bloom(path, outfilename):
     b = None
     if os.path.exists(outfilename) and not opt.force:
         b = bloom.ShaBloom(outfilename)
@@ -131,28 +122,21 @@
     o.fatal('no positional parameters expected')
 
 git.check_repo_or_die()
-bloompath = opt.dir or git.repo('objects/pack')
 
-if not opt.output:
-    assert(bloompath)
-outfilename = opt.output or os.path.join(bloompath, 'bup.bloom')
+if not opt.check and opt.k and opt.k not in (4,5):
+    o.fatal('only k values of 4 and 5 are supported')
 
-if opt.check:
-    check_bloom(bloompath, outfilename, opt.check)
-else:
-    if opt.k and opt.k not in (4,5):
-        o.fatal('only k values of 4 and 5 are supported')
-
-    do_bloom(bloompath, outfilename)
-
-<<<<<<< HEAD
 paths = opt.dir and [opt.dir] or git.all_packdirs()
 for path in paths:
     debug1('bloom: scanning %s\n' % path)
-    do_bloom(path, opt.output)
-=======
+    outfilename = opt.output or os.path.join(path, 'bup.bloom')
+    if opt.check:
+        check_bloom(path, outfilename, opt.check)
+    else:
+        do_bloom(path, outfilename)
+
 if saved_errors:
     log('WARNING: %d errors encountered during bloom.\n' % len(saved_errors))
     sys.exit(1)
-    
->>>>>>> 0b6c6163
+elif opt.check:
+    log('all tests passed.\n')