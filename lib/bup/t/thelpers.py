import os
from bup.helpers import *
from wvtest import *

@wvtest
def test_parse_num():
    pn = parse_num
    WVPASSEQ(pn('1'), 1)
    WVPASSEQ(pn('0'), 0)
    WVPASSEQ(pn('1.5k'), 1536)
    WVPASSEQ(pn('2 gb'), 2*1024*1024*1024)
    WVPASSEQ(pn('1e+9 k'), 1000000000 * 1024)
    WVPASSEQ(pn('-3e-3mb'), int(-0.003 * 1024 * 1024))

@wvtest
def test_strip_path():
    prefix = "/var/backup/daily.0/localhost"
    empty_prefix = ""
    non_matching_prefix = "/home"
    path = "/var/backup/daily.0/localhost/etc/"

    WVPASSEQ(strip_path(prefix, path), '/etc')
    WVPASSEQ(strip_path(empty_prefix, path), path)
    WVPASSEQ(strip_path(non_matching_prefix, path), path)
    WVEXCEPT(Exception, strip_path, None, path)

@wvtest
def test_strip_base_path():
    path = "/var/backup/daily.0/localhost/etc/"
    base_paths = ["/var", "/var/backup", "/var/backup/daily.0/localhost"]
    WVPASSEQ(strip_base_path(path, base_paths), '/etc')

@wvtest
<<<<<<< HEAD
def test_strip_symlinked_base_path():
    tmpdir = os.path.join(os.getcwd(),"test_strip_symlinked_base_path.tmp")
    symlink_src = os.path.join(tmpdir, "private", "var")
    symlink_dst = os.path.join(tmpdir, "var")
    path = os.path.join(symlink_dst, "a")

    os.mkdir(tmpdir)
    os.mkdir(os.path.join(tmpdir, "private"))
    os.mkdir(symlink_src)
    os.symlink(symlink_src, symlink_dst)

    result = strip_base_path(path, [symlink_dst])

    os.remove(symlink_dst)
    os.rmdir(symlink_src)
    os.rmdir(os.path.join(tmpdir, "private"))
    os.rmdir(tmpdir)

    WVPASSEQ(result, "/a")
=======
def test_graft_path():
    middle_matching_old_path = "/user"
    non_matching_old_path = "/usr"
    matching_old_path = "/home"
    matching_full_path = "/home/user"
    new_path = "/opt"

    all_graft_points = [(middle_matching_old_path, new_path),
                        (non_matching_old_path, new_path),
                        (matching_old_path, new_path)]

    path = "/home/user/"

    WVPASSEQ(graft_path([(middle_matching_old_path, new_path)], path),
                        "/home/user")
    WVPASSEQ(graft_path([(non_matching_old_path, new_path)], path),
                        "/home/user")
    WVPASSEQ(graft_path([(matching_old_path, new_path)], path), "/opt/user")
    WVPASSEQ(graft_path(all_graft_points, path), "/opt/user")
    WVPASSEQ(graft_path([(matching_full_path, new_path)], path),
                        "/opt")
>>>>>>> ead02151
<|MERGE_RESOLUTION|>--- conflicted
+++ resolved
@@ -31,7 +31,6 @@
     WVPASSEQ(strip_base_path(path, base_paths), '/etc')
 
 @wvtest
-<<<<<<< HEAD
 def test_strip_symlinked_base_path():
     tmpdir = os.path.join(os.getcwd(),"test_strip_symlinked_base_path.tmp")
     symlink_src = os.path.join(tmpdir, "private", "var")
@@ -51,7 +50,8 @@
     os.rmdir(tmpdir)
 
     WVPASSEQ(result, "/a")
-=======
+
+@wvtest
 def test_graft_path():
     middle_matching_old_path = "/user"
     non_matching_old_path = "/usr"
@@ -72,5 +72,4 @@
     WVPASSEQ(graft_path([(matching_old_path, new_path)], path), "/opt/user")
     WVPASSEQ(graft_path(all_graft_points, path), "/opt/user")
     WVPASSEQ(graft_path([(matching_full_path, new_path)], path),
-                        "/opt")
->>>>>>> ead02151
+                        "/opt")