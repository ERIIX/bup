"""Helper functions and classes for bup."""

import sys, os, pwd, subprocess, errno, socket, select, mmap, stat, re, struct
<<<<<<< HEAD
import heapq, operator
from bup import _version
import bup._helpers as _helpers
=======
import heapq, operator, time
from bup import _version, _helpers
>>>>>>> c8a4adc2

# This function should really be in helpers, not in bup.options.  But we
# want options.py to be standalone so people can include it in other projects.
from bup.options import _tty_width
tty_width = _tty_width


def atoi(s):
    """Convert the string 's' to an integer. Return 0 if s is not a number."""
    try:
        return int(s or '0')
    except ValueError:
        return 0


def atof(s):
    """Convert the string 's' to a float. Return 0 if s is not a number."""
    try:
        return float(s or '0')
    except ValueError:
        return 0


buglvl = atoi(os.environ.get('BUP_DEBUG', 0))


# Write (blockingly) to sockets that may or may not be in blocking mode.
# We need this because our stderr is sometimes eaten by subprocesses
# (probably ssh) that sometimes make it nonblocking, if only temporarily,
# leading to race conditions.  Ick.  We'll do it the hard way.
def _hard_write(fd, buf):
    while buf:
        (r,w,x) = select.select([], [fd], [], None)
        if not w:
            raise IOError('select(fd) returned without being writable')
        try:
            sz = os.write(fd, buf)
        except OSError, e:
            if e.errno != errno.EAGAIN:
                raise
        assert(sz >= 0)
        buf = buf[sz:]


_last_prog = 0
def log(s):
    """Print a log message to stderr."""
    global _last_prog
    sys.stdout.flush()
    _hard_write(sys.stderr.fileno(), s)
    _last_prog = 0


def debug1(s):
    if buglvl >= 1:
        log(s)


def debug2(s):
    if buglvl >= 2:
        log(s)


istty = os.isatty(2) or atoi(os.environ.get('BUP_FORCE_TTY'))
def progress(s):
    """Calls log() if stderr is a TTY.  Does nothing otherwise."""
    if istty:
        log(s)


def qprogress(s):
    """Calls progress() only if we haven't printed progress in a while.
    
    This avoids overloading the stderr buffer with excess junk."""
    global _last_prog
    now = time.time()
    if now - _last_prog > 0.1:
        progress(s)
        _last_prog = now


def mkdirp(d, mode=None):
    """Recursively create directories on path 'd'.

    Unlike os.makedirs(), it doesn't raise an exception if the last element of
    the path already exists.
    """
    try:
        if mode:
            os.makedirs(d, mode)
        else:
            os.makedirs(d)
    except OSError, e:
        if e.errno == errno.EEXIST:
            pass
        else:
            raise


def next(it):
    """Get the next item from an iterator, None if we reached the end."""
    try:
        return it.next()
    except StopIteration:
        return None


def merge_iter(iters, pfreq, pfunc, pfinal, key=None):
    if key:
        samekey = lambda e, pe: getattr(e, key) == getattr(pe, key, None)
    else:
        samekey = operator.eq
    count = 0
    total = sum(len(it) for it in iters)
    iters = (iter(it) for it in iters)
    heap = ((next(it),it) for it in iters)
    heap = [(e,it) for e,it in heap if e]

    heapq.heapify(heap)
    pe = None
    while heap:
        if not count % pfreq:
            pfunc(count, total)
        e, it = heap[0]
        if not samekey(e, pe):
            pe = e
            yield e
        count += 1
        try:
            e = it.next() # Don't use next() function, it's too expensive
        except StopIteration:
            heapq.heappop(heap) # remove current
        else:
            heapq.heapreplace(heap, (e, it)) # shift current to new location
    pfinal(count, total)


def unlink(f):
    """Delete a file at path 'f' if it currently exists.

    Unlike os.unlink(), does not throw an exception if the file didn't already
    exist.
    """
    try:
        os.unlink(f)
    except OSError, e:
        if e.errno == errno.ENOENT:
            pass  # it doesn't exist, that's what you asked for


def readpipe(argv):
    """Run a subprocess and return its output."""
    p = subprocess.Popen(argv, stdout=subprocess.PIPE)
    r = p.stdout.read()
    p.wait()
    return r


def realpath(p):
    """Get the absolute path of a file.

    Behaves like os.path.realpath, but doesn't follow a symlink for the last
    element. (ie. if 'p' itself is a symlink, this one won't follow it, but it
    will follow symlinks in p's directory)
    """
    try:
        st = os.lstat(p)
    except OSError:
        st = None
    if st and stat.S_ISLNK(st.st_mode):
        (dir, name) = os.path.split(p)
        dir = os.path.realpath(dir)
        out = os.path.join(dir, name)
    else:
        out = os.path.realpath(p)
    #log('realpathing:%r,%r\n' % (p, out))
    return out


def detect_fakeroot():
    "Return True if we appear to be running under fakeroot."
    return os.getenv("FAKEROOTKEY") != None


_username = None
def username():
    """Get the user's login name."""
    global _username
    if not _username:
        uid = os.getuid()
        try:
            _username = pwd.getpwuid(uid)[0]
        except KeyError:
            _username = 'user%d' % uid
    return _username


_userfullname = None
def userfullname():
    """Get the user's full name."""
    global _userfullname
    if not _userfullname:
        uid = os.getuid()
        try:
            _userfullname = pwd.getpwuid(uid)[4].split(',')[0]
        except KeyError:
            _userfullname = 'user%d' % uid
    return _userfullname


_hostname = None
def hostname():
    """Get the FQDN of this machine."""
    global _hostname
    if not _hostname:
        _hostname = socket.getfqdn()
    return _hostname


_resource_path = None
def resource_path(subdir=''):
    global _resource_path
    if not _resource_path:
        _resource_path = os.environ.get('BUP_RESOURCE_PATH') or '.'
    return os.path.join(_resource_path, subdir)


class NotOk(Exception):
    pass


class BaseConn:
    def __init__(self, outp):
        self.outp = outp

    def close(self):
        while self._read(65536): pass

    def read(self, size):
        """Read 'size' bytes from input stream."""
        self.outp.flush()
        return self._read(size)

    def readline(self):
        """Read from input stream until a newline is found."""
        self.outp.flush()
        return self._readline()

    def write(self, data):
        """Write 'data' to output stream."""
        #log('%d writing: %d bytes\n' % (os.getpid(), len(data)))
        self.outp.write(data)

    def has_input(self):
        """Return true if input stream is readable."""
        raise NotImplemented("Subclasses must implement has_input")

    def ok(self):
        """Indicate end of output from last sent command."""
        self.write('\nok\n')

    def error(self, s):
        """Indicate server error to the client."""
        s = re.sub(r'\s+', ' ', str(s))
        self.write('\nerror %s\n' % s)

    def _check_ok(self, onempty):
        self.outp.flush()
        rl = ''
        for rl in linereader(self):
            #log('%d got line: %r\n' % (os.getpid(), rl))
            if not rl:  # empty line
                continue
            elif rl == 'ok':
                return None
            elif rl.startswith('error '):
                #log('client: error: %s\n' % rl[6:])
                return NotOk(rl[6:])
            else:
                onempty(rl)
        raise Exception('server exited unexpectedly; see errors above')

    def drain_and_check_ok(self):
        """Remove all data for the current command from input stream."""
        def onempty(rl):
            pass
        return self._check_ok(onempty)

    def check_ok(self):
        """Verify that server action completed successfully."""
        def onempty(rl):
            raise Exception('expected "ok", got %r' % rl)
        return self._check_ok(onempty)


class Conn(BaseConn):
    def __init__(self, inp, outp):
        BaseConn.__init__(self, outp)
        self.inp = inp

    def _read(self, size):
        return self.inp.read(size)

    def _readline(self):
        return self.inp.readline()

    def has_input(self):
        [rl, wl, xl] = select.select([self.inp.fileno()], [], [], 0)
        if rl:
            assert(rl[0] == self.inp.fileno())
            return True
        else:
            return None


def checked_reader(fd, n):
    while n > 0:
        rl, _, _ = select.select([fd], [], [])
        assert(rl[0] == fd)
        buf = os.read(fd, n)
        if not buf: raise Exception("Unexpected EOF reading %d more bytes" % n)
        yield buf
        n -= len(buf)


MAX_PACKET = 128 * 1024
def mux(p, outfd, outr, errr):
    try:
        fds = [outr, errr]
        while p.poll() is None:
            rl, _, _ = select.select(fds, [], [])
            for fd in rl:
                if fd == outr:
                    buf = os.read(outr, MAX_PACKET)
                    if not buf: break
                    os.write(outfd, struct.pack('!IB', len(buf), 1) + buf)
                elif fd == errr:
                    buf = os.read(errr, 1024)
                    if not buf: break
                    os.write(outfd, struct.pack('!IB', len(buf), 2) + buf)
    finally:
        os.write(outfd, struct.pack('!IB', 0, 3))


class DemuxConn(BaseConn):
    """A helper class for bup's client-server protocol."""
    def __init__(self, infd, outp):
        BaseConn.__init__(self, outp)
        # Anything that comes through before the sync string was not
        # multiplexed and can be assumed to be debug/log before mux init.
        tail = ''
        while tail != 'BUPMUX':
            b = os.read(infd, (len(tail) < 6) and (6-len(tail)) or 1)
            if not b:
                raise IOError('demux: unexpected EOF during initialization')
            tail += b
            sys.stderr.write(tail[:-6])  # pre-mux log messages
            tail = tail[-6:]
        self.infd = infd
        self.reader = None
        self.buf = None
        self.closed = False

    def write(self, data):
        self._load_buf(0)
        BaseConn.write(self, data)

    def _next_packet(self, timeout):
        if self.closed: return False
        rl, wl, xl = select.select([self.infd], [], [], timeout)
        if not rl: return False
        assert(rl[0] == self.infd)
        ns = ''.join(checked_reader(self.infd, 5))
        n, fdw = struct.unpack('!IB', ns)
        assert(n <= MAX_PACKET)
        if fdw == 1:
            self.reader = checked_reader(self.infd, n)
        elif fdw == 2:
            for buf in checked_reader(self.infd, n):
                sys.stderr.write(buf)
        elif fdw == 3:
            self.closed = True
            debug2("DemuxConn: marked closed\n")
        return True

    def _load_buf(self, timeout):
        if self.buf is not None:
            return True
        while not self.closed:
            while not self.reader:
                if not self._next_packet(timeout):
                    return False
            try:
                self.buf = self.reader.next()
                return True
            except StopIteration:
                self.reader = None
        return False

    def _read_parts(self, ix_fn):
        while self._load_buf(None):
            assert(self.buf is not None)
            i = ix_fn(self.buf)
            if i is None or i == len(self.buf):
                yv = self.buf
                self.buf = None
            else:
                yv = self.buf[:i]
                self.buf = self.buf[i:]
            yield yv
            if i is not None:
                break

    def _readline(self):
        def find_eol(buf):
            try:
                return buf.index('\n')+1
            except ValueError:
                return None
        return ''.join(self._read_parts(find_eol))

    def _read(self, size):
        csize = [size]
        def until_size(buf): # Closes on csize
            if len(buf) < csize[0]:
                csize[0] -= len(buf)
                return None
            else:
                return csize[0]
        return ''.join(self._read_parts(until_size))

    def has_input(self):
        return self._load_buf(0)


def linereader(f):
    """Generate a list of input lines from 'f' without terminating newlines."""
    while 1:
        line = f.readline()
        if not line:
            break
        yield line[:-1]


def chunkyreader(f, count = None):
    """Generate a list of chunks of data read from 'f'.

    If count is None, read until EOF is reached.

    If count is a positive integer, read 'count' bytes from 'f'. If EOF is
    reached while reading, raise IOError.
    """
    if count != None:
        while count > 0:
            b = f.read(min(count, 65536))
            if not b:
                raise IOError('EOF with %d bytes remaining' % count)
            yield b
            count -= len(b)
    else:
        while 1:
            b = f.read(65536)
            if not b: break
            yield b


def slashappend(s):
    """Append "/" to 's' if it doesn't aleady end in "/"."""
    if s and not s.endswith('/'):
        return s + '/'
    else:
        return s


def _mmap_do(f, sz, flags, prot, close):
    if not sz:
        st = os.fstat(f.fileno())
        sz = st.st_size
    if not sz:
        # trying to open a zero-length map gives an error, but an empty
        # string has all the same behaviour of a zero-length map, ie. it has
        # no elements :)
        return ''
    map = mmap.mmap(f.fileno(), sz, flags, prot)
    if close:
        f.close()  # map will persist beyond file close
    return map


def mmap_read(f, sz = 0, close=True):
    """Create a read-only memory mapped region on file 'f'.
    If sz is 0, the region will cover the entire file.
    """
    return _mmap_do(f, sz, mmap.MAP_PRIVATE, mmap.PROT_READ, close)


def mmap_readwrite(f, sz = 0, close=True):
    """Create a read-write memory mapped region on file 'f'.
    If sz is 0, the region will cover the entire file.
    """
    return _mmap_do(f, sz, mmap.MAP_SHARED, mmap.PROT_READ|mmap.PROT_WRITE,
                    close)


def mmap_readwrite_private(f, sz = 0, close=True):
    """Create a read-write memory mapped region on file 'f'.
    If sz is 0, the region will cover the entire file.
    The map is private, which means the changes are never flushed back to the
    file.
    """
    return _mmap_do(f, sz, mmap.MAP_PRIVATE, mmap.PROT_READ|mmap.PROT_WRITE,
                    close)


def parse_num(s):
    """Parse data size information into a float number.

    Here are some examples of conversions:
        199.2k means 203981 bytes
        1GB means 1073741824 bytes
        2.1 tb means 2199023255552 bytes
    """
    g = re.match(r'([-+\d.e]+)\s*(\w*)', str(s))
    if not g:
        raise ValueError("can't parse %r as a number" % s)
    (val, unit) = g.groups()
    num = float(val)
    unit = unit.lower()
    if unit in ['t', 'tb']:
        mult = 1024*1024*1024*1024
    elif unit in ['g', 'gb']:
        mult = 1024*1024*1024
    elif unit in ['m', 'mb']:
        mult = 1024*1024
    elif unit in ['k', 'kb']:
        mult = 1024
    elif unit in ['', 'b']:
        mult = 1
    else:
        raise ValueError("invalid unit %r in number %r" % (unit, s))
    return int(num*mult)


def count(l):
    """Count the number of elements in an iterator. (consumes the iterator)"""
    return reduce(lambda x,y: x+1, l)


saved_errors = []
def add_error(e):
    """Append an error message to the list of saved errors.

    Once processing is able to stop and output the errors, the saved errors are
    accessible in the module variable helpers.saved_errors.
    """
    saved_errors.append(e)
    log('%-70s\n' % e)


<<<<<<< HEAD
def clear_errors():
    global saved_errors
    saved_errors = []


istty = os.isatty(2) or atoi(os.environ.get('BUP_FORCE_TTY'))
def progress(s):
    """Calls log(s) if stderr is a TTY.  Does nothing otherwise."""
    if istty:
        log(s)


=======
>>>>>>> c8a4adc2
def handle_ctrl_c():
    """Replace the default exception handler for KeyboardInterrupt (Ctrl-C).

    The new exception handler will make sure that bup will exit without an ugly
    stacktrace when Ctrl-C is hit.
    """
    oldhook = sys.excepthook
    def newhook(exctype, value, traceback):
        if exctype == KeyboardInterrupt:
            log('Interrupted.\n')
        else:
            return oldhook(exctype, value, traceback)
    sys.excepthook = newhook


def columnate(l, prefix):
    """Format elements of 'l' in columns with 'prefix' leading each line.

    The number of columns is determined automatically based on the string
    lengths.
    """
    if not l:
        return ""
    l = l[:]
    clen = max(len(s) for s in l)
    ncols = (tty_width() - len(prefix)) / (clen + 2)
    if ncols <= 1:
        ncols = 1
        clen = 0
    cols = []
    while len(l) % ncols:
        l.append('')
    rows = len(l)/ncols
    for s in range(0, len(l), rows):
        cols.append(l[s:s+rows])
    out = ''
    for row in zip(*cols):
        out += prefix + ''.join(('%-*s' % (clen+2, s)) for s in row) + '\n'
    return out


def parse_date_or_fatal(str, fatal):
    """Parses the given date or calls Option.fatal().
    For now we expect a string that contains a float."""
    try:
        date = atof(str)
    except ValueError, e:
        raise fatal('invalid date format (should be a float): %r' % e)
    else:
        return date


def strip_path(prefix, path):
    """Strips a given prefix from a path.

    First both paths are normalized.

    Raises an Exception if no prefix is given.
    """
    if prefix == None:
        raise Exception('no path given')

    normalized_prefix = os.path.realpath(prefix)
    debug2("normalized_prefix: %s\n" % normalized_prefix)
    normalized_path = os.path.realpath(path)
    debug2("normalized_path: %s\n" % normalized_path)
    if normalized_path.startswith(normalized_prefix):
        return normalized_path[len(normalized_prefix):]
    else:
        return path


def strip_base_path(path, base_paths):
    """Strips the base path from a given path.


    Determines the base path for the given string and then strips it
    using strip_path().
    Iterates over all base_paths from long to short, to prevent that
    a too short base_path is removed.
    """
    normalized_path = os.path.realpath(path)
    sorted_base_paths = sorted(base_paths, key=len, reverse=True)
    for bp in sorted_base_paths:
        if normalized_path.startswith(os.path.realpath(bp)):
            return strip_path(bp, normalized_path)
    return path


def graft_path(graft_points, path):
    normalized_path = os.path.realpath(path)
    for graft_point in graft_points:
        old_prefix, new_prefix = graft_point
        if normalized_path.startswith(old_prefix):
            return re.sub(r'^' + old_prefix, new_prefix, normalized_path)
    return normalized_path


# hashlib is only available in python 2.5 or higher, but the 'sha' module
# produces a DeprecationWarning in python 2.6 or higher.  We want to support
# python 2.4 and above without any stupid warnings, so let's try using hashlib
# first, and downgrade if it fails.
try:
    import hashlib
except ImportError:
    import sha
    Sha1 = sha.sha
else:
    Sha1 = hashlib.sha1


def version_date():
    """Format bup's version date string for output."""
    return _version.DATE.split(' ')[0]


def version_commit():
    """Get the commit hash of bup's current version."""
    return _version.COMMIT


def version_tag():
    """Format bup's version tag (the official version number).

    When generated from a commit other than one pointed to with a tag, the
    returned string will be "unknown-" followed by the first seven positions of
    the commit hash.
    """
    names = _version.NAMES.strip()
    assert(names[0] == '(')
    assert(names[-1] == ')')
    names = names[1:-1]
    l = [n.strip() for n in names.split(',')]
    for n in l:
        if n.startswith('tag: bup-'):
            return n[9:]
    return 'unknown-%s' % _version.COMMIT[:7]<|MERGE_RESOLUTION|>--- conflicted
+++ resolved
@@ -1,14 +1,9 @@
 """Helper functions and classes for bup."""
 
 import sys, os, pwd, subprocess, errno, socket, select, mmap, stat, re, struct
-<<<<<<< HEAD
-import heapq, operator
-from bup import _version
-import bup._helpers as _helpers
-=======
 import heapq, operator, time
 from bup import _version, _helpers
->>>>>>> c8a4adc2
+import bup._helpers as _helpers
 
 # This function should really be in helpers, not in bup.options.  But we
 # want options.py to be standalone so people can include it in other projects.
@@ -568,21 +563,11 @@
     log('%-70s\n' % e)
 
 
-<<<<<<< HEAD
 def clear_errors():
     global saved_errors
     saved_errors = []
 
 
-istty = os.isatty(2) or atoi(os.environ.get('BUP_FORCE_TTY'))
-def progress(s):
-    """Calls log(s) if stderr is a TTY.  Does nothing otherwise."""
-    if istty:
-        log(s)
-
-
-=======
->>>>>>> c8a4adc2
 def handle_ctrl_c():
     """Replace the default exception handler for KeyboardInterrupt (Ctrl-C).
 
