"""Git interaction library.
bup repositories are in Git format. This library allows us to
interact with the Git data structures.
"""
import os, sys, zlib, time, subprocess, struct, stat, re, tempfile, glob
from bup.helpers import *
from bup import _helpers, path, midx, bloom

max_pack_size = 1000*1000*1000  # larger packs will slow down pruning
max_pack_objects = 200*1000  # cache memory usage is about 83 bytes per object
SEEK_END=2  # os.SEEK_END is not defined in python 2.4

verbose = 0
ignore_midx = 0
home_repodir = os.path.expanduser('~/.bup')
repodir = None

_typemap =  { 'blob':3, 'tree':2, 'commit':1, 'tag':4 }
_typermap = { 3:'blob', 2:'tree', 1:'commit', 4:'tag' }

_total_searches = 0
_total_steps = 0


class GitError(Exception):
    pass


def repo(sub = ''):
    """Get the path to the git repository or one of its subdirectories."""
    global repodir
    if not repodir:
        raise GitError('You should call check_repo_or_die()')

    # If there's a .git subdirectory, then the actual repo is in there.
    gd = os.path.join(repodir, '.git')
    if os.path.exists(gd):
        repodir = gd

    return os.path.join(repodir, sub)


def shorten_hash(s):
    return re.sub(r'([^0-9a-z]|\b)([0-9a-z]{7})[0-9a-z]{33}([^0-9a-z]|\b)',
                  r'\1\2*\3', s)


def repo_rel(path):
    full = os.path.abspath(path)
    fullrepo = os.path.abspath(repo(''))
    if not fullrepo.endswith('/'):
        fullrepo += '/'
    if full.startswith(fullrepo):
        path = full[len(fullrepo):]
    if path.startswith('index-cache/'):
        path = path[len('index-cache/'):]
    return shorten_hash(path)


def all_packdirs():
    paths = [repo('objects/pack')]
    paths += glob.glob(repo('index-cache/*/.'))
    return paths


def auto_midx(objdir):
    args = [path.exe(), 'midx', '--auto', '--dir', objdir]
    try:
        rv = subprocess.call(args, stdout=open('/dev/null', 'w'))
    except OSError, e:
        # make sure 'args' gets printed to help with debugging
        add_error('%r: exception: %s' % (args, e))
        raise
    if rv:
        add_error('%r: returned %d' % (args, rv))

    args = [path.exe(), 'bloom', '--dir', objdir]
    try:
        rv = subprocess.call(args, stdout=open('/dev/null', 'w'))
    except OSError, e:
        # make sure 'args' gets printed to help with debugging
        add_error('%r: exception: %s' % (args, e))
        raise
    if rv:
        add_error('%r: returned %d' % (args, rv))


def mangle_name(name, mode, gitmode):
    """Mangle a file name to present an abstract name for segmented files.
    Mangled file names will have the ".bup" extension added to them. If a
    file's name already ends with ".bup", a ".bupl" extension is added to
    disambiguate normal files from semgmented ones.
    """
    if stat.S_ISREG(mode) and not stat.S_ISREG(gitmode):
        return name + '.bup'
    elif name.endswith('.bup') or name[:-1].endswith('.bup'):
        return name + '.bupl'
    else:
        return name


(BUP_NORMAL, BUP_CHUNKED) = (0,1)
def demangle_name(name):
    """Remove name mangling from a file name, if necessary.

    The return value is a tuple (demangled_filename,mode), where mode is one of
    the following:

    * BUP_NORMAL  : files that should be read as-is from the repository
    * BUP_CHUNKED : files that were chunked and need to be assembled

    For more information on the name mangling algorythm, see mangle_name()
    """
    if name.endswith('.bupl'):
        return (name[:-5], BUP_NORMAL)
    elif name.endswith('.bup'):
        return (name[:-4], BUP_CHUNKED)
    else:
        return (name, BUP_NORMAL)


def calc_hash(type, content):
    """Calculate some content's hash in the Git fashion."""
    header = '%s %d\0' % (type, len(content))
    sum = Sha1(header)
    sum.update(content)
    return sum.digest()


def _shalist_sort_key(ent):
    (mode, name, id) = ent
    assert(mode+0 == mode)
    if stat.S_ISDIR(mode):
        return name + '/'
    else:
        return name


def tree_encode(shalist):
    """Generate a git tree object from (mode,name,hash) tuples."""
    shalist = sorted(shalist, key = _shalist_sort_key)
    l = []
    for (mode,name,bin) in shalist:
        assert(mode)
        assert(mode+0 == mode)
        assert(name)
        assert(len(bin) == 20)
        s = '%o %s\0%s' % (mode,name,bin)
        assert(s[0] != '0')  # 0-padded octal is not acceptable in a git tree
        l.append(s)
    return ''.join(l)


def tree_decode(buf):
    """Generate a list of (mode,name,hash) from the git tree object in buf."""
    ofs = 0
    while ofs < len(buf):
        z = buf[ofs:].find('\0')
        assert(z > 0)
        spl = buf[ofs:ofs+z].split(' ', 1)
        assert(len(spl) == 2)
        mode,name = spl
        sha = buf[ofs+z+1:ofs+z+1+20]
        ofs += z+1+20
        yield (int(mode, 8), name, sha)


def _encode_packobj(type, content):
    szout = ''
    sz = len(content)
    szbits = (sz & 0x0f) | (_typemap[type]<<4)
    sz >>= 4
    while 1:
        if sz: szbits |= 0x80
        szout += chr(szbits)
        if not sz:
            break
        szbits = sz & 0x7f
        sz >>= 7
    z = zlib.compressobj(1)
    yield szout
    yield z.compress(content)
    yield z.flush()


def _encode_looseobj(type, content):
    z = zlib.compressobj(1)
    yield z.compress('%s %d\0' % (type, len(content)))
    yield z.compress(content)
    yield z.flush()


def _decode_looseobj(buf):
    assert(buf);
    s = zlib.decompress(buf)
    i = s.find('\0')
    assert(i > 0)
    l = s[:i].split(' ')
    type = l[0]
    sz = int(l[1])
    content = s[i+1:]
    assert(type in _typemap)
    assert(sz == len(content))
    return (type, content)


def _decode_packobj(buf):
    assert(buf)
    c = ord(buf[0])
    type = _typermap[(c & 0x70) >> 4]
    sz = c & 0x0f
    shift = 4
    i = 0
    while c & 0x80:
        i += 1
        c = ord(buf[i])
        sz |= (c & 0x7f) << shift
        shift += 7
        if not (c & 0x80):
            break
    return (type, zlib.decompress(buf[i+1:]))


class PackIdx:
    def __init__(self):
        assert(0)

    def find_offset(self, hash):
        """Get the offset of an object inside the index file."""
        idx = self._idx_from_hash(hash)
        if idx != None:
            return self._ofs_from_idx(idx)
        return None

    def exists(self, hash, want_source=False):
        """Return nonempty if the object exists in this index."""
        if hash and (self._idx_from_hash(hash) != None):
            return want_source and os.path.basename(self.name) or True
        return None

    def __len__(self):
        return int(self.fanout[255])

    def _idx_from_hash(self, hash):
        global _total_searches, _total_steps
        _total_searches += 1
        assert(len(hash) == 20)
        b1 = ord(hash[0])
        start = self.fanout[b1-1] # range -1..254
        end = self.fanout[b1] # range 0..255
        want = str(hash)
        _total_steps += 1  # lookup table is a step
        while start < end:
            _total_steps += 1
            mid = start + (end-start)/2
            v = self._idx_to_hash(mid)
            if v < want:
                start = mid+1
            elif v > want:
                end = mid
            else: # got it!
                return mid
        return None


class PackIdxV1(PackIdx):
    """Object representation of a Git pack index (version 1) file."""
    def __init__(self, filename, f):
        self.name = filename
        self.idxnames = [self.name]
        self.map = mmap_read(f)
        self.fanout = list(struct.unpack('!256I',
                                         str(buffer(self.map, 0, 256*4))))
        self.fanout.append(0)  # entry "-1"
        nsha = self.fanout[255]
        self.sha_ofs = 256*4
        self.shatable = buffer(self.map, self.sha_ofs, nsha*24)

    def _ofs_from_idx(self, idx):
        return struct.unpack('!I', str(self.shatable[idx*24 : idx*24+4]))[0]

    def _idx_to_hash(self, idx):
        return str(self.shatable[idx*24+4 : idx*24+24])

    def __iter__(self):
        for i in xrange(self.fanout[255]):
            yield buffer(self.map, 256*4 + 24*i + 4, 20)


class PackIdxV2(PackIdx):
    """Object representation of a Git pack index (version 2) file."""
    def __init__(self, filename, f):
        self.name = filename
        self.idxnames = [self.name]
        self.map = mmap_read(f)
        assert(str(self.map[0:8]) == '\377tOc\0\0\0\2')
        self.fanout = list(struct.unpack('!256I',
                                         str(buffer(self.map, 8, 256*4))))
        self.fanout.append(0)  # entry "-1"
        nsha = self.fanout[255]
        self.sha_ofs = 8 + 256*4
        self.shatable = buffer(self.map, self.sha_ofs, nsha*20)
        self.ofstable = buffer(self.map,
                               self.sha_ofs + nsha*20 + nsha*4,
                               nsha*4)
        self.ofs64table = buffer(self.map,
                                 8 + 256*4 + nsha*20 + nsha*4 + nsha*4)

    def _ofs_from_idx(self, idx):
        ofs = struct.unpack('!I', str(buffer(self.ofstable, idx*4, 4)))[0]
        if ofs & 0x80000000:
            idx64 = ofs & 0x7fffffff
            ofs = struct.unpack('!Q',
                                str(buffer(self.ofs64table, idx64*8, 8)))[0]
        return ofs

    def _idx_to_hash(self, idx):
        return str(self.shatable[idx*20:(idx+1)*20])

    def __iter__(self):
        for i in xrange(self.fanout[255]):
            yield buffer(self.map, 8 + 256*4 + 20*i, 20)


_mpi_count = 0
class PackIdxList:
    def __init__(self, dir):
        global _mpi_count
        assert(_mpi_count == 0) # these things suck tons of VM; don't waste it
        _mpi_count += 1
        self.dir = dir
        self.also = set()
        self.packs = []
        self.do_bloom = False
        self.bloom = None
        self.refresh()

    def __del__(self):
        global _mpi_count
        _mpi_count -= 1
        assert(_mpi_count == 0)

    def __iter__(self):
        return iter(idxmerge(self.packs))

    def __len__(self):
        return sum(len(pack) for pack in self.packs)

    def exists(self, hash, want_source=False):
        """Return nonempty if the object exists in the index files."""
        global _total_searches
        _total_searches += 1
        if hash in self.also:
            return True
        if self.do_bloom and self.bloom:
            if self.bloom.exists(hash):
                self.do_bloom = False
            else:
                _total_searches -= 1  # was counted by bloom
                return None
        for i in xrange(len(self.packs)):
            p = self.packs[i]
            _total_searches -= 1  # will be incremented by sub-pack
            ix = p.exists(hash, want_source=want_source)
            if ix:
                # reorder so most recently used packs are searched first
                self.packs = [p] + self.packs[:i] + self.packs[i+1:]
                return ix
        self.do_bloom = True
        return None

    def refresh(self, skip_midx = False):
        """Refresh the index list.
        This method verifies if .midx files were superseded (e.g. all of its
        contents are in another, bigger .midx file) and removes the superseded
        files.

        If skip_midx is True, all work on .midx files will be skipped and .midx
        files will be removed from the list.

        The module-global variable 'ignore_midx' can force this function to
        always act as if skip_midx was True.
        """
        self.bloom = None # Always reopen the bloom as it may have been relaced
        self.do_bloom = False
        skip_midx = skip_midx or ignore_midx
        d = dict((p.name, p) for p in self.packs
                 if not skip_midx or not isinstance(p, midx.PackMidx))
        if os.path.exists(self.dir):
            if not skip_midx:
                midxl = []
                for ix in self.packs:
                    if isinstance(ix, midx.PackMidx):
                        for name in ix.idxnames:
                            d[os.path.join(self.dir, name)] = ix
                for full in glob.glob(os.path.join(self.dir,'*.midx')):
                    if not d.get(full):
                        mx = midx.PackMidx(full)
                        (mxd, mxf) = os.path.split(mx.name)
                        broken = False
                        for n in mx.idxnames:
                            if not os.path.exists(os.path.join(mxd, n)):
                                log(('warning: index %s missing\n' +
                                    '  used by %s\n') % (n, mxf))
                                broken = True
                        if broken:
                            del mx
                            unlink(full)
                        else:
                            midxl.append(mx)
                midxl.sort(key=lambda ix:
                           (-len(ix), -os.stat(ix.name).st_mtime))
                for ix in midxl:
                    any_needed = False
                    for sub in ix.idxnames:
                        found = d.get(os.path.join(self.dir, sub))
                        if not found or isinstance(found, PackIdx):
                            # doesn't exist, or exists but not in a midx
                            any_needed = True
                            break
                    if any_needed:
                        d[ix.name] = ix
                        for name in ix.idxnames:
                            d[os.path.join(self.dir, name)] = ix
                    elif not ix.force_keep:
                        debug1('midx: removing redundant: %s\n'
                               % os.path.basename(ix.name))
                        unlink(ix.name)
            for full in glob.glob(os.path.join(self.dir,'*.idx')):
                if not d.get(full):
                    try:
                        ix = open_idx(full)
                    except GitError, e:
                        add_error(e)
                        continue
                    d[full] = ix
            bfull = os.path.join(self.dir, 'bup.bloom')
            if self.bloom is None and os.path.exists(bfull):
                self.bloom = bloom.ShaBloom(bfull)
            self.packs = list(set(d.values()))
            self.packs.sort(lambda x,y: -cmp(len(x),len(y)))
            if self.bloom and self.bloom.valid() and len(self.bloom) >= len(self):
                self.do_bloom = True
            else:
                self.bloom = None
        debug1('PackIdxList: using %d index%s.\n'
            % (len(self.packs), len(self.packs)!=1 and 'es' or ''))

    def add(self, hash):
        """Insert an additional object in the list."""
        self.also.add(hash)


def open_idx(filename):
    if filename.endswith('.idx'):
        f = open(filename, 'rb')
        header = f.read(8)
        if header[0:4] == '\377tOc':
            version = struct.unpack('!I', header[4:8])[0]
            if version == 2:
                return PackIdxV2(filename, f)
            else:
                raise GitError('%s: expected idx file version 2, got %d'
                               % (filename, version))
        elif len(header) == 8 and header[0:4] < '\377tOc':
            return PackIdxV1(filename, f)
        else:
            raise GitError('%s: unrecognized idx file header' % filename)
    elif filename.endswith('.midx'):
        return midx.PackMidx(filename)
    else:
        raise GitError('idx filenames must end with .idx or .midx')


def idxmerge(idxlist, final_progress=True):
    """Generate a list of all the objects reachable in a PackIdxList."""
    def pfunc(count, total):
        qprogress('Reading indexes: %.2f%% (%d/%d)\r'
                  % (count*100.0/total, count, total))
    def pfinal(count, total):
        if final_progress:
            progress('Reading indexes: %.2f%% (%d/%d), done.\n'
                     % (100, total, total))
    return merge_iter(idxlist, 10024, pfunc, pfinal)


def _make_objcache():
    return PackIdxList(repo('objects/pack'))

class PackWriter:
    """Writes Git objects inside a pack file."""
    def __init__(self, objcache_maker=_make_objcache):
        self.count = 0
        self.outbytes = 0
        self.filename = None
        self.file = None
        self.idx = None
        self.objcache_maker = objcache_maker
        self.objcache = None

    def __del__(self):
        self.close()

    def _open(self):
        if not self.file:
            (fd,name) = tempfile.mkstemp(suffix='.pack', dir=repo('objects'))
            self.file = os.fdopen(fd, 'w+b')
            assert(name.endswith('.pack'))
            self.filename = name[:-5]
            self.file.write('PACK\0\0\0\2\0\0\0\0')
            self.idx = list(list() for i in xrange(256))

    def _raw_write(self, datalist, sha):
        self._open()
        f = self.file
        # in case we get interrupted (eg. KeyboardInterrupt), it's best if
        # the file never has a *partial* blob.  So let's make sure it's
        # all-or-nothing.  (The blob shouldn't be very big anyway, thanks
        # to our hashsplit algorithm.)  f.write() does its own buffering,
        # but that's okay because we'll flush it in _end().
        oneblob = ''.join(datalist)
        try:
            f.write(oneblob)
        except IOError, e:
            raise GitError, e, sys.exc_info()[2]
        nw = len(oneblob)
        crc = zlib.crc32(oneblob) & 0xffffffff
        self._update_idx(sha, crc, nw)
        self.outbytes += nw
        self.count += 1
        return nw, crc

    def _update_idx(self, sha, crc, size):
        assert(sha)
        if self.idx:
            self.idx[ord(sha[0])].append((sha, crc, self.file.tell() - size))

    def _write(self, sha, type, content):
        if verbose:
            log('>')
        if not sha:
            sha = calc_hash(type, content)
        size, crc = self._raw_write(_encode_packobj(type, content), sha=sha)
        if self.outbytes >= max_pack_size or self.count >= max_pack_objects:
            self.breakpoint()
        return sha

    def breakpoint(self):
        """Clear byte and object counts and return the last processed id."""
        id = self._end()
        self.outbytes = self.count = 0
        return id

    def _require_objcache(self):
        if self.objcache is None and self.objcache_maker:
            self.objcache = self.objcache_maker()
        if self.objcache is None:
            raise GitError(
                    "PackWriter not opened or can't check exists w/o objcache")

    def exists(self, id, want_source=False):
        """Return non-empty if an object is found in the object cache."""
        self._require_objcache()
        return self.objcache.exists(id, want_source=want_source)

    def maybe_write(self, type, content):
        """Write an object to the pack file if not present and return its id."""
        sha = calc_hash(type, content)
        if not self.exists(sha):
            self._write(sha, type, content)
            self._require_objcache()
            self.objcache.add(sha)
        return sha

    def new_blob(self, blob):
        """Create a blob object in the pack with the supplied content."""
        return self.maybe_write('blob', blob)

    def new_tree(self, shalist):
        """Create a tree object in the pack."""
        content = tree_encode(shalist)
        return self.maybe_write('tree', content)

    def _new_commit(self, tree, parent, author, adate, committer, cdate, msg):
        l = []
        if tree: l.append('tree %s' % tree.encode('hex'))
        if parent: l.append('parent %s' % parent.encode('hex'))
        if author: l.append('author %s %s' % (author, _git_date(adate)))
        if committer: l.append('committer %s %s' % (committer, _git_date(cdate)))
        l.append('')
        l.append(msg)
        return self.maybe_write('commit', '\n'.join(l))

    def new_commit(self, parent, tree, date, msg):
        """Create a commit object in the pack."""
        userline = '%s <%s@%s>' % (userfullname(), username(), hostname())
        commit = self._new_commit(tree, parent,
                                  userline, date, userline, date,
                                  msg)
        return commit

    def abort(self):
        """Remove the pack file from disk."""
        f = self.file
        if f:
            self.idx = None
            self.file = None
            f.close()
            os.unlink(self.filename + '.pack')

    def _end(self, run_midx=True):
        f = self.file
        if not f: return None
        self.file = None
        self.objcache = None
        idx = self.idx
        self.idx = None

        # update object count
        f.seek(8)
        cp = struct.pack('!i', self.count)
        assert(len(cp) == 4)
        f.write(cp)

        # calculate the pack sha1sum
        f.seek(0)
        sum = Sha1()
        for b in chunkyreader(f):
            sum.update(b)
        packbin = sum.digest()
        f.write(packbin)
        f.close()

        obj_list_sha = self._write_pack_idx_v2(self.filename + '.idx', idx, packbin)

        nameprefix = repo('objects/pack/pack-%s' % obj_list_sha)
        if os.path.exists(self.filename + '.map'):
            os.unlink(self.filename + '.map')
        os.rename(self.filename + '.pack', nameprefix + '.pack')
        os.rename(self.filename + '.idx', nameprefix + '.idx')

        if run_midx:
            auto_midx(repo('objects/pack'))
        return nameprefix

    def close(self, run_midx=True):
        """Close the pack file and move it to its definitive path."""
        return self._end(run_midx=run_midx)

    def _write_pack_idx_v2(self, filename, idx, packbin):
        idx_f = open(filename, 'w+b')
        idx_f.write('\377tOc\0\0\0\2')

        ofs64_ofs = 8 + 4*256 + 28*self.count
        idx_f.truncate(ofs64_ofs)
        idx_f.seek(0)
        idx_map = mmap_readwrite(idx_f, close=False)
        idx_f.seek(0, SEEK_END)
        count = _helpers.write_idx(idx_f, idx_map, idx, self.count)
        assert(count == self.count)
        idx_map.close()
        idx_f.write(packbin)

        idx_f.seek(0)
        idx_sum = Sha1()
        b = idx_f.read(8 + 4*256)
        idx_sum.update(b)

        obj_list_sum = Sha1()
        for b in chunkyreader(idx_f, 20*self.count):
            idx_sum.update(b)
            obj_list_sum.update(b)
        namebase = obj_list_sum.hexdigest()

        for b in chunkyreader(idx_f):
            idx_sum.update(b)
        idx_f.write(idx_sum.digest())
        idx_f.close()

        return namebase


def _git_date(date):
    return '%d %s' % (date, time.strftime('%z', time.localtime(date)))


def _gitenv():
    os.environ['GIT_DIR'] = os.path.abspath(repo())


def list_refs(refname = None):
    """Generate a list of tuples in the form (refname,hash).
    If a ref name is specified, list only this particular ref.
    """
    argv = ['git', 'show-ref', '--']
    if refname:
        argv += [refname]
    p = subprocess.Popen(argv, preexec_fn = _gitenv, stdout = subprocess.PIPE)
    out = p.stdout.read().strip()
    rv = p.wait()  # not fatal
    if rv:
        assert(not out)
    if out:
        for d in out.split('\n'):
            (sha, name) = d.split(' ', 1)
            yield (name, sha.decode('hex'))


def read_ref(refname):
    """Get the commit id of the most recent commit made on a given ref."""
    l = list(list_refs(refname))
    if l:
        assert(len(l) == 1)
        return l[0][1]
    else:
        return None


def rev_list(ref, count=None):
    """Generate a list of reachable commits in reverse chronological order.

    This generator walks through commits, from child to parent, that are
    reachable via the specified ref and yields a series of tuples of the form
    (date,hash).

    If count is a non-zero integer, limit the number of commits to "count"
    objects.
    """
    assert(not ref.startswith('-'))
    opts = []
    if count:
        opts += ['-n', str(atoi(count))]
    argv = ['git', 'rev-list', '--pretty=format:%ct'] + opts + [ref, '--']
    p = subprocess.Popen(argv, preexec_fn = _gitenv, stdout = subprocess.PIPE)
    commit = None
    for row in p.stdout:
        s = row.strip()
        if s.startswith('commit '):
            commit = s[7:].decode('hex')
        else:
            date = int(s)
            yield (date, commit)
    rv = p.wait()  # not fatal
    if rv:
        raise GitError, 'git rev-list returned error %d' % rv


def rev_get_date(ref):
    """Get the date of the latest commit on the specified ref."""
    for (date, commit) in rev_list(ref, count=1):
        return date
    raise GitError, 'no such commit %r' % ref


def rev_parse(committish):
    """Resolve the full hash for 'committish', if it exists.

    Should be roughly equivalent to 'git rev-parse'.

    Returns the hex value of the hash if it is found, None if 'committish' does
    not correspond to anything.
    """
    head = read_ref(committish)
    if head:
        debug2("resolved from ref: commit = %s\n" % head.encode('hex'))
        return head

    pL = PackIdxList(repo('objects/pack'))

    if len(committish) == 40:
        try:
            hash = committish.decode('hex')
        except TypeError:
            return None

        if pL.exists(hash):
            return hash

    return None


def update_ref(refname, newval, oldval):
    """Change the commit pointed to by a branch."""
    if not oldval:
        oldval = ''
    assert(refname.startswith('refs/heads/'))
    p = subprocess.Popen(['git', 'update-ref', refname,
                          newval.encode('hex'), oldval.encode('hex')],
                         preexec_fn = _gitenv)
    _git_wait('git update-ref', p)


def guess_repo(path=None):
    """Set the path value in the global variable "repodir".
    This makes bup look for an existing bup repository, but not fail if a
    repository doesn't exist. Usually, if you are interacting with a bup
    repository, you would not be calling this function but using
    check_repo_or_die().
    """
    global repodir
    if path:
        repodir = path
    if not repodir:
        repodir = os.environ.get('BUP_DIR')
        if not repodir:
            repodir = os.path.expanduser('~/.bup')


def init_repo(path=None):
    """Create the Git bare repository for bup in a given path."""
    guess_repo(path)
    d = repo()  # appends a / to the path
    parent = os.path.dirname(os.path.dirname(d))
    if parent and not os.path.exists(parent):
        raise GitError('parent directory "%s" does not exist\n' % parent)
    if os.path.exists(d) and not os.path.isdir(os.path.join(d, '.')):
        raise GitError('"%d" exists but is not a directory\n' % d)
    p = subprocess.Popen(['git', '--bare', 'init'], stdout=sys.stderr,
                         preexec_fn = _gitenv)
    _git_wait('git init', p)
    # Force the index version configuration in order to ensure bup works
    # regardless of the version of the installed Git binary.
    p = subprocess.Popen(['git', 'config', 'pack.indexVersion', '2'],
                         stdout=sys.stderr, preexec_fn = _gitenv)
    _git_wait('git config', p)


def check_repo_or_die(path=None):
    """Make sure a bup repository exists, and abort if not.
    If the path to a particular repository was not specified, this function
    initializes the default repository automatically.
    """
    guess_repo(path)
    try:
        os.stat(repo('objects/pack/.'))
    except OSError, e:
        if e.errno == errno.ENOENT:
            if repodir != home_repodir:
                log('error: %r is not a bup/git repository\n' % repo())
                sys.exit(15)
<<<<<<< HEAD
        else:
            log('error: %s\n' % e)
            sys.exit(14)

    init_repo()
=======
            else:
                init_repo()
        else:
            log('error: %s\n' % e)
            sys.exit(14)
>>>>>>> 629c52af


_ver = None
def ver():
    """Get Git's version and ensure a usable version is installed.

    The returned version is formatted as an ordered tuple with each position
    representing a digit in the version tag. For example, the following tuple
    would represent version 1.6.6.9:

        ('1', '6', '6', '9')
    """
    global _ver
    if not _ver:
        p = subprocess.Popen(['git', '--version'],
                             stdout=subprocess.PIPE)
        gvs = p.stdout.read()
        _git_wait('git --version', p)
        m = re.match(r'git version (\S+.\S+)', gvs)
        if not m:
            raise GitError('git --version weird output: %r' % gvs)
        _ver = tuple(m.group(1).split('.'))
    needed = ('1','5', '3', '1')
    if _ver < needed:
        raise GitError('git version %s or higher is required; you have %s'
                       % ('.'.join(needed), '.'.join(_ver)))
    return _ver


def _git_wait(cmd, p):
    rv = p.wait()
    if rv != 0:
        raise GitError('%s returned %d' % (cmd, rv))


def _git_capture(argv):
    p = subprocess.Popen(argv, stdout=subprocess.PIPE, preexec_fn = _gitenv)
    r = p.stdout.read()
    _git_wait(repr(argv), p)
    return r


class _AbortableIter:
    def __init__(self, it, onabort = None):
        self.it = it
        self.onabort = onabort
        self.done = None

    def __iter__(self):
        return self

    def next(self):
        try:
            return self.it.next()
        except StopIteration, e:
            self.done = True
            raise
        except:
            self.abort()
            raise

    def abort(self):
        """Abort iteration and call the abortion callback, if needed."""
        if not self.done:
            self.done = True
            if self.onabort:
                self.onabort()

    def __del__(self):
        self.abort()


_ver_warned = 0
class CatPipe:
    """Link to 'git cat-file' that is used to retrieve blob data."""
    def __init__(self):
        global _ver_warned
        wanted = ('1','5','6')
        if ver() < wanted:
            if not _ver_warned:
                log('warning: git version < %s; bup will be slow.\n'
                    % '.'.join(wanted))
                _ver_warned = 1
            self.get = self._slow_get
        else:
            self.p = self.inprogress = None
            self.get = self._fast_get

    def _abort(self):
        if self.p:
            self.p.stdout.close()
            self.p.stdin.close()
        self.p = None
        self.inprogress = None

    def _restart(self):
        self._abort()
        self.p = subprocess.Popen(['git', 'cat-file', '--batch'],
                                  stdin=subprocess.PIPE,
                                  stdout=subprocess.PIPE,
                                  close_fds = True,
                                  bufsize = 4096,
                                  preexec_fn = _gitenv)

    def _fast_get(self, id):
        if not self.p or self.p.poll() != None:
            self._restart()
        assert(self.p)
        assert(self.p.poll() == None)
        if self.inprogress:
            log('_fast_get: opening %r while %r is open'
                % (id, self.inprogress))
        assert(not self.inprogress)
        assert(id.find('\n') < 0)
        assert(id.find('\r') < 0)
        assert(not id.startswith('-'))
        self.inprogress = id
        self.p.stdin.write('%s\n' % id)
        self.p.stdin.flush()
        hdr = self.p.stdout.readline()
        if hdr.endswith(' missing\n'):
            self.inprogress = None
            raise KeyError('blob %r is missing' % id)
        spl = hdr.split(' ')
        if len(spl) != 3 or len(spl[0]) != 40:
            raise GitError('expected blob, got %r' % spl)
        (hex, type, size) = spl

        it = _AbortableIter(chunkyreader(self.p.stdout, int(spl[2])),
                           onabort = self._abort)
        try:
            yield type
            for blob in it:
                yield blob
            assert(self.p.stdout.readline() == '\n')
            self.inprogress = None
        except Exception, e:
            it.abort()
            raise

    def _slow_get(self, id):
        assert(id.find('\n') < 0)
        assert(id.find('\r') < 0)
        assert(id[0] != '-')
        type = _git_capture(['git', 'cat-file', '-t', id]).strip()
        yield type

        p = subprocess.Popen(['git', 'cat-file', type, id],
                             stdout=subprocess.PIPE,
                             preexec_fn = _gitenv)
        for blob in chunkyreader(p.stdout):
            yield blob
        _git_wait('git cat-file', p)

    def _join(self, it):
        type = it.next()
        if type == 'blob':
            for blob in it:
                yield blob
        elif type == 'tree':
            treefile = ''.join(it)
            for (mode, name, sha) in tree_decode(treefile):
                for blob in self.join(sha.encode('hex')):
                    yield blob
        elif type == 'commit':
            treeline = ''.join(it).split('\n')[0]
            assert(treeline.startswith('tree '))
            for blob in self.join(treeline[5:]):
                yield blob
        else:
            raise GitError('invalid object type %r: expected blob/tree/commit'
                           % type)

    def join(self, id):
        """Generate a list of the content of all blobs that can be reached
        from an object.  The hash given in 'id' must point to a blob, a tree
        or a commit. The content of all blobs that can be seen from trees or
        commits will be added to the list.
        """
        try:
            for d in self._join(self.get(id)):
                yield d
        except StopIteration:
            log('booger!\n')

def tags():
    """Return a dictionary of all tags in the form {hash: [tag_names, ...]}."""
    tags = {}
    for (n,c) in list_refs():
        if n.startswith('refs/tags/'):
            name = n[10:]
            if not c in tags:
                tags[c] = []

            tags[c].append(name)  # more than one tag can point at 'c'

    return tags<|MERGE_RESOLUTION|>--- conflicted
+++ resolved
@@ -838,19 +838,11 @@
             if repodir != home_repodir:
                 log('error: %r is not a bup/git repository\n' % repo())
                 sys.exit(15)
-<<<<<<< HEAD
-        else:
-            log('error: %s\n' % e)
-            sys.exit(14)
-
-    init_repo()
-=======
             else:
                 init_repo()
         else:
             log('error: %s\n' % e)
             sys.exit(14)
->>>>>>> 629c52af
 
 
 _ver = None
